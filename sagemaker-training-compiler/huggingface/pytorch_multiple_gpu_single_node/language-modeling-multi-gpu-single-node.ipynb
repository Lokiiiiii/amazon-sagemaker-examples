{
 "cells": [
  {
   "cell_type": "markdown",
<<<<<<< HEAD
   "id": "1b34c3ab",
=======
   "id": "charming-family",
>>>>>>> a0d5ab20
   "metadata": {},
   "source": [
    "# Compile and Train the GPT2 Model using the Transformers Trainer API with the SST2 Dataset for Single-Node Multi-GPU Training"
   ]
  },
  {
   "cell_type": "markdown",
<<<<<<< HEAD
   "id": "2a67905d",
=======
   "id": "assumed-calgary",
>>>>>>> a0d5ab20
   "metadata": {},
   "source": [
    "1. [Introduction](#Introduction)  \n",
    "2. [Development Environment and Permissions](#Development-Environment-and-Permissions)\n",
    "    1. [Installation](#Installation)  \n",
    "    2. [Permissions](#Permissions)\n",
    "3. [SageMaker Training Job](#SageMaker-Training-Job)  \n",
    "    1. [Training with Native PyTorch](#Training-with-Native-PyTorch)  \n",
    "    2. [Training with Optimized PyTorch](#Training-with-Optimized-PyTorch)  \n",
    "    3. [Analysis](#Analysis)  "
   ]
  },
  {
   "cell_type": "markdown",
<<<<<<< HEAD
   "id": "cd6d4329",
=======
   "id": "irish-arkansas",
>>>>>>> a0d5ab20
   "metadata": {},
   "source": [
    "## SageMaker Training Compiler Overview\n",
    "\n",
    "SageMaker Training Compiler is a capability of SageMaker that makes these hard-to-implement optimizations to reduce training time on GPU instances. The compiler optimizes DL models to accelerate training by more efficiently using SageMaker machine learning (ML) GPU instances. SageMaker Training Compiler is available at no additional charge within SageMaker and can help reduce total billable time as it accelerates training. \n",
    "\n",
    "SageMaker Training Compiler is integrated into the AWS Deep Learning Containers (DLCs). Using the SageMaker Training Compiler enabled AWS DLCs, you can compile and optimize training jobs on GPU instances with minimal changes to your code. Bring your deep learning models to SageMaker and enable SageMaker Training Compiler to accelerate the speed of your training job on SageMaker ML instances for accelerated computing. \n",
    "\n",
    "For more information, see [SageMaker Training Compiler](https://docs.aws.amazon.com/sagemaker/latest/dg/training-compiler.html) in the *Amazon SageMaker Developer Guide*.\n",
    "\n",
    "## Introduction\n",
    "\n",
    "In this demo, you'll use Hugging Face's `transformers` and `datasets` libraries with Amazon SageMaker Training Compiler to train the `gpt-2` model on the `Stanford Sentiment Treebank v2 (SST2)` dataset. To get started, we need to set up the environment with a few prerequisite steps, for permissions, configurations, and so on. \n",
    "\n",
    "**NOTE:** You can run this demo in SageMaker Studio, SageMaker notebook instances, or your local machine with AWS CLI set up. If using SageMaker Studio or SageMaker notebook instances, make sure you choose one of the PyTorch-based kernels, `Python 3 (PyTorch x.y Python 3.x CPU Optimized)` or `conda_pytorch_p36` respectively.\n",
    "\n",
    "**NOTE:** This notebook uses two `ml.p3.8xlarge` instances that have multiple GPUs. If you don't have enough quota, see [Request a service quota increase for SageMaker resources](https://docs.aws.amazon.com/sagemaker/latest/dg/regions-quotas.html#service-limit-increase-request-procedure). "
   ]
  },
  {
   "cell_type": "markdown",
<<<<<<< HEAD
   "id": "5e65affc",
=======
   "id": "stretch-width",
>>>>>>> a0d5ab20
   "metadata": {},
   "source": [
    "## Development Environment "
   ]
  },
  {
   "cell_type": "markdown",
<<<<<<< HEAD
   "id": "60cc2652",
=======
   "id": "stable-binding",
>>>>>>> a0d5ab20
   "metadata": {},
   "source": [
    "### Installation\n",
    "\n",
    "This example notebook requires the **SageMaker Python SDK v2.70.0** and **transformers v4.11.0**."
   ]
  },
  {
   "cell_type": "code",
   "execution_count": null,
<<<<<<< HEAD
   "id": "8cda5475",
=======
   "id": "authorized-westminster",
>>>>>>> a0d5ab20
   "metadata": {},
   "outputs": [],
   "source": [
    "!pip install --force-reinstall sagemaker==2.70.0"
   ]
  },
  {
   "cell_type": "code",
   "execution_count": null,
<<<<<<< HEAD
   "id": "19b45194",
=======
   "id": "intended-gibraltar",
>>>>>>> a0d5ab20
   "metadata": {},
   "outputs": [],
   "source": [
    "import subprocess\n",
    "\n",
    "\n",
    "def execute_cmd(cmd):\n",
    "    print(cmd)\n",
    "    output = subprocess.getstatusoutput(cmd)\n",
    "    return output\n",
    "\n",
    "\n",
    "def _download_from_s3(_file_path):\n",
    "    _path = f\"s3://reinvent21-sm-rc-wheels/{_file_path}\"\n",
    "    print(f\"Path is {_path}\")\n",
    "    ls_cmd = f\"aws s3 ls {_path}\"\n",
    "    print(execute_cmd(ls_cmd))\n",
    "\n",
    "    cmd = f\"aws s3 cp {_path} /tmp/\"\n",
    "    print(\"Downloading: \", cmd)\n",
    "    return execute_cmd(cmd)\n",
    "\n",
    "\n",
    "def _install_wheel(wheel_name):\n",
    "    cmd = f\"pip install --no-deps --log /tmp/output3.log /tmp/{wheel_name} --force-reinstall\"\n",
    "\n",
    "    ret = execute_cmd(cmd)\n",
    "\n",
    "    _name = wheel_name.split(\".\")[0]\n",
    "    _, _version = execute_cmd(f\"python -c 'import {_name}; print({_name}.__version__)'\")\n",
    "\n",
    "    for package in [\"botocore\", \"sagemaker\", \"boto3\", \"awscli\"]:\n",
    "        print(execute_cmd(f\"python -c 'import {package}; print({package}.__version__)'\"))\n",
    "\n",
    "    print(f\"Installed {_name}:{_version}\")\n",
    "\n",
    "    return ret\n",
    "\n",
    "\n",
    "def install_sm_py_sdk():\n",
    "    pySDK_name = \"sagemaker.tar.gz\"\n",
    "\n",
    "    exit_code, _ = _download_from_s3(\"dist/sagemaker.tar.gz\")\n",
    "\n",
    "    if not exit_code:\n",
    "        _install_wheel(pySDK_name)\n",
    "    else:\n",
    "        print(f\"'{pySDK_name}' is not present in S3 Bucket. Installing from public PyPi...\")\n",
    "        execute_cmd(\"pip install sagemaker\")\n",
    "\n",
    "\n",
    "def install_boto_wheels():\n",
    "    WHEELS = [\"botocore.tar.gz\", \"boto3.tar.gz\", \"awscli.tar.gz\"]\n",
    "\n",
    "    for wheel_name in WHEELS:\n",
    "        _path = f\"boto3/{wheel_name}\"\n",
    "        exit_code, _ = _download_from_s3(_path)\n",
    "\n",
    "        if not exit_code:\n",
    "            _install_wheel(wheel_name)\n",
    "        else:\n",
    "            print(f\"'{wheel_name}' is not present in S3 Bucket. Ignoring...\")\n",
    "\n",
    "\n",
    "install_boto_wheels()\n",
    "install_sm_py_sdk()"
   ]
  },
  {
   "cell_type": "code",
   "execution_count": null,
<<<<<<< HEAD
   "id": "baac5f51",
=======
   "id": "vital-abortion",
>>>>>>> a0d5ab20
   "metadata": {},
   "outputs": [],
   "source": [
    "!pip install transformers==4.11.0"
   ]
  },
  {
   "cell_type": "code",
   "execution_count": null,
<<<<<<< HEAD
   "id": "3f267a18",
=======
   "id": "russian-highway",
>>>>>>> a0d5ab20
   "metadata": {},
   "outputs": [],
   "source": [
    "import botocore\n",
    "import boto3\n",
    "import sagemaker\n",
    "import transformers\n",
    "import pandas as pd\n",
    "\n",
    "print(f\"sagemaker: {sagemaker.__version__}\")\n",
    "print(f\"transformers: {transformers.__version__}\")"
   ]
  },
  {
   "cell_type": "markdown",
<<<<<<< HEAD
   "id": "b7641506",
=======
   "id": "accepting-burden",
>>>>>>> a0d5ab20
   "metadata": {},
   "source": [
    "Copy and run the following code if you need to upgrade IPython widgets for `datasets` library and restart kernel. This is only needed when preprocessing is done in the notebook.\n",
    "\n",
    "```python\n",
    "%%capture\n",
    "import IPython\n",
    "!conda install -c conda-forge ipywidgets -y\n",
    "# has to restart kernel for the updates to be applied\n",
    "IPython.Application.instance().kernel.do_shutdown(True) \n",
    "```"
   ]
  },
  {
   "cell_type": "markdown",
<<<<<<< HEAD
   "id": "f69e0305",
=======
   "id": "continued-papua",
>>>>>>> a0d5ab20
   "metadata": {},
   "source": [
    "### SageMaker environment "
   ]
  },
  {
   "cell_type": "code",
   "execution_count": null,
<<<<<<< HEAD
   "id": "d7afc8e9",
=======
   "id": "natural-mobility",
>>>>>>> a0d5ab20
   "metadata": {},
   "outputs": [],
   "source": [
    "import sagemaker\n",
    "\n",
    "sess = sagemaker.Session()\n",
    "\n",
    "# SageMaker session bucket -> used for uploading data, models and logs\n",
    "# SageMaker will automatically create this bucket if it does not exist\n",
    "sagemaker_session_bucket = None\n",
    "if sagemaker_session_bucket is None and sess is not None:\n",
    "    # set to default bucket if a bucket name is not given\n",
    "    sagemaker_session_bucket = sess.default_bucket()\n",
    "\n",
    "role = sagemaker.get_execution_role()\n",
    "sess = sagemaker.Session(default_bucket=sagemaker_session_bucket)\n",
    "\n",
    "print(f\"sagemaker role arn: {role}\")\n",
    "print(f\"sagemaker bucket: {sess.default_bucket()}\")\n",
    "print(f\"sagemaker session region: {sess.boto_region_name}\")"
   ]
  },
  {
   "cell_type": "markdown",
<<<<<<< HEAD
   "id": "04ca5c35",
=======
   "id": "terminal-replacement",
>>>>>>> a0d5ab20
   "metadata": {},
   "source": [
    "## SageMaker Training Job\n",
    "\n",
    "To create a SageMaker training job, we use a `HuggingFace` estimator. Using the estimator, you can define which fine-tuning script should SageMaker use through `entry_point`, which `instance_type` to use for training, which `hyperparameters` to pass, and so on.\n",
    "\n",
    "When a SageMaker training job starts, SageMaker takes care of starting and managing all the required machine learning instances, picks up the `HuggingFace` Deep Learning Container, uploads your training script, and downloads the data from `sagemaker_session_bucket` into the container at `/opt/ml/input/data`.\n",
    "\n",
    "In the following section, you learn how to set up two versions of the SageMaker `HuggingFace` estimator, a native one without the compiler and an optimized one with the compiler."
   ]
  },
  {
   "cell_type": "markdown",
<<<<<<< HEAD
   "id": "29eed379",
=======
   "id": "broad-discrimination",
>>>>>>> a0d5ab20
   "metadata": {},
   "source": [
    "### Training Setup"
   ]
  },
  {
   "cell_type": "code",
   "execution_count": null,
<<<<<<< HEAD
   "id": "efa60d42",
=======
   "id": "olive-andorra",
>>>>>>> a0d5ab20
   "metadata": {},
   "outputs": [],
   "source": [
    "# Here we configure the training job. Please configure the appropriate options below:\n",
    "EPOCHS = 100\n",
    "\n",
    "# Choose between Causal Language Model and Masked Language Model\n",
    "LANGUAGE_MODELING_LOSS = \"clm\"  # or \"mlm\"\n",
    "\n",
    "MODEL_NAME = \"gpt2\"\n",
    "TOKENIZER_NAME = \"gpt2\"\n",
    "MODEL_CONFIG = \"model_type\"\n",
    "\n",
    "# For more information about the options, please look into the training scripts\n",
    "\n",
    "# SageMaker Training Compiler currently only supports training on GPU\n",
    "# Select Instance type for training\n",
    "INSTANCE_TYPE = \"ml.p3.8xlarge\"  # ml.p3.8xlarge is easily available. However, p3.16xlarge provides better performance.\n",
    "num_gpus_per_instance = 4"
   ]
  },
  {
   "cell_type": "markdown",
<<<<<<< HEAD
   "id": "de87131f",
=======
   "id": "smaller-invitation",
>>>>>>> a0d5ab20
   "metadata": {},
   "source": [
    "### Training with Native PyTorch"
   ]
  },
  {
   "cell_type": "markdown",
<<<<<<< HEAD
   "id": "a8df36e4",
=======
   "id": "insured-pepper",
>>>>>>> a0d5ab20
   "metadata": {},
   "source": [
    "The batch size below is the maximum batch we could fit into the memory of a `ml.p3.8xlarge` instance. If you change the model, instance type, sequence length, and other parameters, you need to do some experiments to find the largest batch size that will fit into GPU memory.\n",
    "\n",
    "This example uses HuggingFace training script `run_clm.py`, which you can find it inside the `scripts` folder. \n",
    "\n",
    "To get the most performance out of the multi GPU configuration, we use a wrapper script to launch a single training process per GPU using `pytorch.distributed`. This allows us to get around the Python GIL bottleneck."
   ]
  },
  {
   "cell_type": "code",
   "execution_count": null,
<<<<<<< HEAD
   "id": "b493c414",
=======
   "id": "moderate-cocktail",
>>>>>>> a0d5ab20
   "metadata": {},
   "outputs": [],
   "source": [
    "from sagemaker.huggingface import HuggingFace\n",
    "\n",
    "# The original LR was set for a batch of 32. Here we scale learning_rate with an adjusted batch size and the number of GPUs per instance.\n",
    "batch_size_native = 8\n",
    "learning_rate_native = float(\"5e-5\") / 32 * batch_size_native * num_gpus_per_instance\n",
    "\n",
    "# hyperparameters are passed to the training entrypoint as arguments\n",
    "hyperparameters = {\n",
    "    \"training_script\": f\"run_{LANGUAGE_MODELING_LOSS}.py\",\n",
    "    MODEL_CONFIG: MODEL_NAME,\n",
    "    \"tokenizer_name\": TOKENIZER_NAME,\n",
    "    \"dataset_name\": \"glue\",\n",
    "    \"dataset_config_name\": \"sst2\",\n",
    "    \"do_train\": True,\n",
    "    \"do_eval\": True,\n",
    "    \"fp16\": True,\n",
    "    \"per_device_train_batch_size\": batch_size_native,\n",
    "    \"learning_rate\": learning_rate_native,\n",
    "    \"per_device_eval_batch_size\": 16,\n",
    "    \"num_train_epochs\": EPOCHS,\n",
    "    \"block_size\": 512,\n",
    "    \"overwrite_output_dir\": True,\n",
    "    \"save_strategy\": \"no\",\n",
    "    \"logging_strategy\": \"epoch\",\n",
    "    \"output_dir\": \"/opt/ml/model\",\n",
    "}\n",
    "\n",
    "# configure the training job\n",
    "native_estimator = HuggingFace(\n",
    "    entry_point=\"launch_pt_dt_sm_native.py\",\n",
    "    source_dir=\"./scripts\",\n",
    "    instance_type=INSTANCE_TYPE,\n",
    "    instance_count=1,\n",
    "    role=role,\n",
    "    py_version=\"py38\",\n",
    "    transformers_version=\"4.11.0\",\n",
    "    pytorch_version=\"1.9.0\",\n",
    "    volume_size=100,\n",
    "    hyperparameters=hyperparameters,\n",
    "    disable_profiler=True,  # Disabling SageMaker Profiler to avoid overheads during benchmarking\n",
    "    debugger_hook_config=False,  # Disabling SageMaker Debugger to avoid overheads during benchmarking\n",
    ")\n",
    "\n",
    "# start the training job\n",
    "native_estimator.fit(wait=False)\n",
    "native_estimator.latest_training_job.name"
   ]
  },
  {
   "cell_type": "markdown",
<<<<<<< HEAD
   "id": "2f3d45df",
=======
   "id": "technological-developer",
>>>>>>> a0d5ab20
   "metadata": {},
   "source": [
    "### Training with Optimized PyTorch"
   ]
  },
  {
   "cell_type": "markdown",
<<<<<<< HEAD
   "id": "e3c39da2",
=======
   "id": "tired-lincoln",
>>>>>>> a0d5ab20
   "metadata": {},
   "source": [
    "Compilation through Training Compiler changes the memory footprint of the model. Most commonly, this manifests as a reduction in memory utilization and a consequent increase in the largest batch size that can fit on the GPU. Note that if you want to change the batch size, you must adjust the learning rate appropriately.\n",
    "\n",
    "**Note:** We recommend you to turn the SageMaker Debugger's profiling and debugging tools off when you use compilation to avoid additional overheads.\n",
    "\n",
    "Here, instead of using the `distribution` kwarg to launch a multi node training job, we use a wrapper script to set up an inter-node communication using `torch_xla.distributed.sm_dist`, which has been optimized to work with SageMaker Training Compiler."
   ]
  },
  {
   "cell_type": "code",
   "execution_count": null,
<<<<<<< HEAD
   "id": "9ad20a12",
=======
   "id": "charming-marker",
>>>>>>> a0d5ab20
   "metadata": {},
   "outputs": [],
   "source": [
    "!pygmentize ./scripts/launch_sm_training_compiler.py"
   ]
  },
  {
   "cell_type": "code",
   "execution_count": null,
<<<<<<< HEAD
   "id": "4eee2944",
=======
   "id": "essential-graph",
>>>>>>> a0d5ab20
   "metadata": {},
   "outputs": [],
   "source": [
    "from sagemaker.huggingface import HuggingFace, TrainingCompilerConfig\n",
    "\n",
    "# with SageMaker Training Compiler we are able to fit a larger batch into memory\n",
    "hyperparameters[\"per_device_train_batch_size\"] = 22\n",
    "\n",
    "# The original LR was set for a batch of 32. Here we scale learning_rate with an adjusted batch size and the number of GPUs per instance.\n",
    "hyperparameters[\"learning_rate\"] = (\n",
    "    float(\"5e-5\") / 32 * hyperparameters[\"per_device_train_batch_size\"] * num_gpus_per_instance\n",
    ")\n",
    "\n",
    "# configure the training job\n",
    "optimized_estimator = HuggingFace(\n",
    "    entry_point=\"launch_sm_training_compiler.py\",  # Wrapper around training script that enables multi GPU training\n",
    "    compiler_config=TrainingCompilerConfig(),  # We are enabling SageMaker Training Compiler here !\n",
    "    source_dir=\"./scripts\",\n",
    "    instance_type=\"ml.p3.8xlarge\",\n",
    "    instance_count=1,\n",
    "    role=role,\n",
    "    volume_size=100,\n",
    "    py_version=\"py38\",\n",
    "    transformers_version=\"4.11.0\",\n",
    "    pytorch_version=\"1.9.0\",\n",
    "    hyperparameters=hyperparameters,\n",
    "    disable_profiler=True,  # Disabling SageMaker Profiler to avoid overheads during benchmarking\n",
    "    debugger_hook_config=False,  # Disabling SageMaker Debugger to avoid overheads during benchmarking\n",
    ")\n",
    "\n",
    "# start the training job\n",
    "optimized_estimator.fit(wait=False)\n",
    "optimized_estimator.latest_training_job.name"
   ]
  },
  {
   "cell_type": "markdown",
<<<<<<< HEAD
   "id": "0920afa8",
=======
   "id": "demonstrated-provider",
>>>>>>> a0d5ab20
   "metadata": {},
   "source": [
    "### Wait for training jobs to complete"
   ]
  },
  {
   "cell_type": "code",
   "execution_count": null,
<<<<<<< HEAD
   "id": "6622440a",
=======
   "id": "caring-prince",
>>>>>>> a0d5ab20
   "metadata": {},
   "outputs": [],
   "source": [
    "waiter = native_estimator.sagemaker_session.sagemaker_client.get_waiter(\n",
    "    \"training_job_completed_or_stopped\"\n",
    ")\n",
    "waiter.wait(TrainingJobName=native_estimator.latest_training_job.name)\n",
    "waiter = optimized_estimator.sagemaker_session.sagemaker_client.get_waiter(\n",
    "    \"training_job_completed_or_stopped\"\n",
    ")\n",
    "waiter.wait(TrainingJobName=optimized_estimator.latest_training_job.name)"
   ]
  },
  {
   "cell_type": "markdown",
<<<<<<< HEAD
   "id": "f0ba4500",
=======
   "id": "effective-comfort",
>>>>>>> a0d5ab20
   "metadata": {},
   "source": [
    "## Analysis"
   ]
  },
  {
   "cell_type": "markdown",
<<<<<<< HEAD
   "id": "0a1ec152",
=======
   "id": "professional-holder",
>>>>>>> a0d5ab20
   "metadata": {},
   "source": [
    "**Note:** If the estimator object is no longer available due to a kernel break or refresh, you need to directly use the training job name and manually attach the training job to a new HuggingFace estimator. For example:\n",
    "\n",
    "```python\n",
    "huggingface_estimator = HuggingFace.attach(\"your_huggingface_training_job_name\")\n",
    "```"
   ]
  },
  {
   "cell_type": "markdown",
<<<<<<< HEAD
   "id": "7286dcdd",
=======
   "id": "editorial-strain",
>>>>>>> a0d5ab20
   "metadata": {},
   "source": [
    "### Load logs of the training job *with* SageMaker Training Compiler"
   ]
  },
  {
   "cell_type": "code",
   "execution_count": null,
<<<<<<< HEAD
   "id": "7d9f2904",
=======
   "id": "greek-culture",
>>>>>>> a0d5ab20
   "metadata": {},
   "outputs": [],
   "source": [
    "%%capture optimized\n",
    "\n",
    "# access the logs of the optimized training job\n",
    "optimized_estimator.sagemaker_session.logs_for_job(optimized_estimator.latest_training_job.name)"
   ]
  },
  {
   "cell_type": "markdown",
<<<<<<< HEAD
   "id": "463986e5",
=======
   "id": "brown-estimate",
>>>>>>> a0d5ab20
   "metadata": {},
   "source": [
    "### Load logs of the training job *without* SageMaker Training Compiler"
   ]
  },
  {
   "cell_type": "code",
   "execution_count": null,
<<<<<<< HEAD
   "id": "5517f12c",
=======
   "id": "graduate-stereo",
>>>>>>> a0d5ab20
   "metadata": {},
   "outputs": [],
   "source": [
    "%%capture native\n",
    "\n",
    "# access the logs of the native training job\n",
    "native_estimator.sagemaker_session.logs_for_job(native_estimator.latest_training_job.name)"
   ]
  },
  {
   "cell_type": "markdown",
<<<<<<< HEAD
   "id": "7a84eefa",
=======
   "id": "tough-drink",
>>>>>>> a0d5ab20
   "metadata": {},
   "source": [
    "### Create helper functions for analysis"
   ]
  },
  {
   "cell_type": "code",
   "execution_count": null,
<<<<<<< HEAD
   "id": "7c904d03",
=======
   "id": "blind-papua",
>>>>>>> a0d5ab20
   "metadata": {},
   "outputs": [],
   "source": [
    "from ast import literal_eval\n",
    "from collections import defaultdict\n",
    "from matplotlib import pyplot as plt\n",
    "\n",
    "\n",
    "def _summarize(captured):\n",
    "    final = []\n",
    "    for line in captured.stdout.split(\"\\n\"):\n",
    "        cleaned = line.strip()\n",
    "        if \"{\" in cleaned and \"}\" in cleaned:\n",
    "            final.append(cleaned[cleaned.index(\"{\") : cleaned.index(\"}\") + 1])\n",
    "    return final\n",
    "\n",
    "\n",
    "def make_sense(string):\n",
    "    try:\n",
    "        return literal_eval(string)\n",
    "    except:\n",
    "        pass\n",
    "\n",
    "\n",
    "def summarize(summary):\n",
    "    final = {\"train\": [], \"eval\": [], \"summary\": {}}\n",
    "    for line in summary:\n",
    "        interpretation = make_sense(line)\n",
    "        if interpretation:\n",
    "            if \"loss\" in interpretation:\n",
    "                final[\"train\"].append(interpretation)\n",
    "            elif \"eval_loss\" in interpretation:\n",
    "                final[\"eval\"].append(interpretation)\n",
    "            elif \"train_runtime\" in interpretation:\n",
    "                final[\"summary\"].update(interpretation)\n",
    "    return final"
   ]
  },
  {
   "cell_type": "markdown",
<<<<<<< HEAD
   "id": "4c08ca88",
=======
   "id": "chemical-inquiry",
>>>>>>> a0d5ab20
   "metadata": {},
   "source": [
    "### Plot Optimized vs Native Training Throughput\n",
    "\n",
    "Visualize average throughput as reported by HuggingFace and see potential savings."
   ]
  },
  {
   "cell_type": "code",
   "execution_count": null,
<<<<<<< HEAD
   "id": "8684ad9d",
=======
   "id": "favorite-addition",
>>>>>>> a0d5ab20
   "metadata": {},
   "outputs": [],
   "source": [
    "# Average throughput for the native PyTorch training as reported by Trainer\n",
    "n = summarize(_summarize(native))\n",
    "native_throughput = n[\"summary\"][\"train_samples_per_second\"]\n",
    "\n",
    "# Average throughput for the optimized PyTorch training as reported by Trainer\n",
    "o = summarize(_summarize(optimized))\n",
    "optimized_throughput = o[\"summary\"][\"train_samples_per_second\"]\n",
    "\n",
    "# Calculate percentage speedup of optimized PyTorch over native PyTorch\n",
    "avg_speedup = f\"{round((optimized_throughput/native_throughput-1)*100)}%\""
   ]
  },
  {
   "cell_type": "code",
   "execution_count": null,
<<<<<<< HEAD
   "id": "816479ac",
=======
   "id": "absolute-burden",
>>>>>>> a0d5ab20
   "metadata": {},
   "outputs": [],
   "source": [
    "%matplotlib inline\n",
    "\n",
    "plt.title(\"Training Throughput \\n (Higher is better)\")\n",
    "plt.ylabel(\"Samples/sec\")\n",
    "\n",
    "plt.bar(x=[1], height=native_throughput, label=\"Baseline PT\", width=0.35)\n",
    "plt.bar(x=[1.5], height=optimized_throughput, label=\"Compiler-enhanced PT\", width=0.35)\n",
    "\n",
    "plt.xlabel(\"  ====> {} Compiler savings <====\".format(avg_speedup))\n",
    "plt.xticks(ticks=[1, 1.5], labels=[\"Baseline PT\", \"Compiler-enhanced PT\"])"
   ]
  },
  {
   "cell_type": "markdown",
<<<<<<< HEAD
   "id": "470d250f",
=======
   "id": "preliminary-miracle",
>>>>>>> a0d5ab20
   "metadata": {},
   "source": [
    "### Convergence of Training Loss\n",
    "\n",
    "SageMaker Training Compiler does not affect the model convergence behavior. Here, we see the loss converges faster than the baseline PyTorch training."
   ]
  },
  {
   "cell_type": "code",
   "execution_count": null,
<<<<<<< HEAD
   "id": "c5c3572e",
=======
   "id": "saved-telephone",
>>>>>>> a0d5ab20
   "metadata": {},
   "outputs": [],
   "source": [
    "vanilla_loss = [i[\"loss\"] for i in n[\"train\"]]\n",
    "vanilla_epochs = [i[\"epoch\"] for i in n[\"train\"]]\n",
    "optimized_loss = [i[\"loss\"] for i in o[\"train\"]]\n",
    "optimized_epochs = [i[\"epoch\"] for i in o[\"train\"]]\n",
    "\n",
    "plt.title(\"Plot of Training Loss\")\n",
    "plt.xlabel(\"Epoch\")\n",
    "plt.ylabel(\"Training Loss\")\n",
    "plt.plot(vanilla_epochs, vanilla_loss, label=\"Baseline PT\")\n",
    "plt.plot(optimized_epochs, optimized_loss, label=\"Compiler-enhanced PT\")\n",
    "plt.legend()"
   ]
  },
  {
   "cell_type": "markdown",
<<<<<<< HEAD
   "id": "6758ea46",
=======
   "id": "sharp-interval",
>>>>>>> a0d5ab20
   "metadata": {},
   "source": [
    "### Training Stats\n",
    "\n",
    "Let's compare various training metrics with and without SageMaker Training Compiler. SageMaker Training Compiler provides an increase in training throughput which translates to a decrease in total training time.\n"
   ]
  },
  {
   "cell_type": "code",
   "execution_count": null,
<<<<<<< HEAD
   "id": "9a79ef58",
=======
   "id": "rolled-message",
>>>>>>> a0d5ab20
   "metadata": {},
   "outputs": [],
   "source": [
    "import pandas as pd\n",
    "\n",
    "pd.DataFrame([n[\"summary\"], o[\"summary\"]], index=[\"Native\", \"Optimized\"])"
   ]
  },
  {
   "cell_type": "code",
   "execution_count": null,
<<<<<<< HEAD
   "id": "82b986f3",
=======
   "id": "square-gibson",
>>>>>>> a0d5ab20
   "metadata": {},
   "outputs": [],
   "source": [
    "# calculate percentage speedup from SageMaker Training Compiler in terms of total training time reported by HF\n",
    "speedup = (\n",
    "    (n[\"summary\"][\"train_runtime\"] - o[\"summary\"][\"train_runtime\"])\n",
    "    * 100\n",
    "    / n[\"summary\"][\"train_runtime\"]\n",
    ")\n",
    "print(\n",
    "    f\"SageMaker Training Compiler integrated PyTorch is about {int(speedup)}% faster in terms of total training time as reported by HF.\"\n",
    ")"
   ]
  },
  {
   "cell_type": "markdown",
<<<<<<< HEAD
   "id": "08f8490d",
=======
   "id": "warming-absence",
>>>>>>> a0d5ab20
   "metadata": {},
   "source": [
    "### Total Billable Time\n",
    "\n",
    "Finally, the decrease in total training time results in a decrease in the billable seconds from SageMaker"
   ]
  },
  {
   "cell_type": "code",
   "execution_count": null,
<<<<<<< HEAD
   "id": "6796c6ce",
=======
   "id": "parliamentary-strike",
>>>>>>> a0d5ab20
   "metadata": {},
   "outputs": [],
   "source": [
    "def BillableTimeInSeconds(name):\n",
    "    describe_training_job = (\n",
    "        optimized_estimator.sagemaker_session.sagemaker_client.describe_training_job\n",
    "    )\n",
    "    details = describe_training_job(TrainingJobName=name)\n",
    "    return details[\"BillableTimeInSeconds\"]"
   ]
  },
  {
   "cell_type": "code",
   "execution_count": null,
<<<<<<< HEAD
   "id": "d735d4b4",
=======
   "id": "premium-falls",
>>>>>>> a0d5ab20
   "metadata": {},
   "outputs": [],
   "source": [
    "Billable = {}\n",
    "Billable[\"Native\"] = BillableTimeInSeconds(native_estimator.latest_training_job.name)\n",
    "Billable[\"Optimized\"] = BillableTimeInSeconds(optimized_estimator.latest_training_job.name)\n",
    "pd.DataFrame(Billable, index=[\"BillableSecs\"])"
   ]
  },
  {
   "cell_type": "code",
   "execution_count": null,
<<<<<<< HEAD
   "id": "f063b598",
=======
   "id": "serious-criminal",
>>>>>>> a0d5ab20
   "metadata": {},
   "outputs": [],
   "source": [
    "speedup = (Billable[\"Native\"] - Billable[\"Optimized\"]) * 100 / Billable[\"Native\"]\n",
    "print(f\"SageMaker Training Compiler integrated PyTorch was {int(speedup)}% faster in summary.\")"
   ]
  },
  {
   "cell_type": "markdown",
<<<<<<< HEAD
   "id": "8142c999",
=======
   "id": "comprehensive-enzyme",
>>>>>>> a0d5ab20
   "metadata": {},
   "source": [
    "## Clean up\n",
    "\n",
    "Stop all training jobs launched if the jobs are still running."
   ]
  },
  {
   "cell_type": "code",
   "execution_count": null,
<<<<<<< HEAD
   "id": "88dd13a9",
=======
   "id": "written-latin",
>>>>>>> a0d5ab20
   "metadata": {},
   "outputs": [],
   "source": [
    "import boto3\n",
    "\n",
    "sm = boto3.client(\"sagemaker\")\n",
    "\n",
    "\n",
    "def stop_training_job(name):\n",
    "    status = sm.describe_training_job(TrainingJobName=name)[\"TrainingJobStatus\"]\n",
    "    if status == \"InProgress\":\n",
    "        sm.stop_training_job(TrainingJobName=name)\n",
    "\n",
    "\n",
    "stop_training_job(native_estimator.latest_training_job.name)\n",
    "stop_training_job(optimized_estimator.latest_training_job.name)"
   ]
  },
  {
   "cell_type": "markdown",
<<<<<<< HEAD
   "id": "ab9a65f8",
=======
   "id": "developing-finger",
>>>>>>> a0d5ab20
   "metadata": {},
   "source": [
    "Also, to find instructions on cleaning up resources, see [Clean Up](https://docs.aws.amazon.com/sagemaker/latest/dg/ex1-cleanup.html) in the *Amazon SageMaker Developer Guide*."
   ]
  }
 ],
 "metadata": {
  "kernelspec": {
   "display_name": "conda_pytorch_p37",
   "language": "python",
   "name": "conda_pytorch_p37"
  },
  "language_info": {
   "codemirror_mode": {
    "name": "ipython",
    "version": 3
   },
   "file_extension": ".py",
   "mimetype": "text/x-python",
   "name": "python",
   "nbconvert_exporter": "python",
   "pygments_lexer": "ipython3",
   "version": "3.7.10"
  }
 },
 "nbformat": 4,
 "nbformat_minor": 5
}<|MERGE_RESOLUTION|>--- conflicted
+++ resolved
@@ -2,11 +2,7 @@
  "cells": [
   {
    "cell_type": "markdown",
-<<<<<<< HEAD
-   "id": "1b34c3ab",
-=======
    "id": "charming-family",
->>>>>>> a0d5ab20
    "metadata": {},
    "source": [
     "# Compile and Train the GPT2 Model using the Transformers Trainer API with the SST2 Dataset for Single-Node Multi-GPU Training"
@@ -14,11 +10,7 @@
   },
   {
    "cell_type": "markdown",
-<<<<<<< HEAD
-   "id": "2a67905d",
-=======
    "id": "assumed-calgary",
->>>>>>> a0d5ab20
    "metadata": {},
    "source": [
     "1. [Introduction](#Introduction)  \n",
@@ -33,11 +25,7 @@
   },
   {
    "cell_type": "markdown",
-<<<<<<< HEAD
-   "id": "cd6d4329",
-=======
    "id": "irish-arkansas",
->>>>>>> a0d5ab20
    "metadata": {},
    "source": [
     "## SageMaker Training Compiler Overview\n",
@@ -59,11 +47,7 @@
   },
   {
    "cell_type": "markdown",
-<<<<<<< HEAD
-   "id": "5e65affc",
-=======
    "id": "stretch-width",
->>>>>>> a0d5ab20
    "metadata": {},
    "source": [
     "## Development Environment "
@@ -71,11 +55,7 @@
   },
   {
    "cell_type": "markdown",
-<<<<<<< HEAD
-   "id": "60cc2652",
-=======
    "id": "stable-binding",
->>>>>>> a0d5ab20
    "metadata": {},
    "source": [
     "### Installation\n",
@@ -86,11 +66,7 @@
   {
    "cell_type": "code",
    "execution_count": null,
-<<<<<<< HEAD
-   "id": "8cda5475",
-=======
    "id": "authorized-westminster",
->>>>>>> a0d5ab20
    "metadata": {},
    "outputs": [],
    "source": [
@@ -100,11 +76,7 @@
   {
    "cell_type": "code",
    "execution_count": null,
-<<<<<<< HEAD
-   "id": "19b45194",
-=======
    "id": "intended-gibraltar",
->>>>>>> a0d5ab20
    "metadata": {},
    "outputs": [],
    "source": [
@@ -176,11 +148,7 @@
   {
    "cell_type": "code",
    "execution_count": null,
-<<<<<<< HEAD
-   "id": "baac5f51",
-=======
    "id": "vital-abortion",
->>>>>>> a0d5ab20
    "metadata": {},
    "outputs": [],
    "source": [
@@ -190,11 +158,7 @@
   {
    "cell_type": "code",
    "execution_count": null,
-<<<<<<< HEAD
-   "id": "3f267a18",
-=======
    "id": "russian-highway",
->>>>>>> a0d5ab20
    "metadata": {},
    "outputs": [],
    "source": [
@@ -210,11 +174,7 @@
   },
   {
    "cell_type": "markdown",
-<<<<<<< HEAD
-   "id": "b7641506",
-=======
    "id": "accepting-burden",
->>>>>>> a0d5ab20
    "metadata": {},
    "source": [
     "Copy and run the following code if you need to upgrade IPython widgets for `datasets` library and restart kernel. This is only needed when preprocessing is done in the notebook.\n",
@@ -230,11 +190,7 @@
   },
   {
    "cell_type": "markdown",
-<<<<<<< HEAD
-   "id": "f69e0305",
-=======
    "id": "continued-papua",
->>>>>>> a0d5ab20
    "metadata": {},
    "source": [
     "### SageMaker environment "
@@ -243,11 +199,7 @@
   {
    "cell_type": "code",
    "execution_count": null,
-<<<<<<< HEAD
-   "id": "d7afc8e9",
-=======
    "id": "natural-mobility",
->>>>>>> a0d5ab20
    "metadata": {},
    "outputs": [],
    "source": [
@@ -272,11 +224,7 @@
   },
   {
    "cell_type": "markdown",
-<<<<<<< HEAD
-   "id": "04ca5c35",
-=======
    "id": "terminal-replacement",
->>>>>>> a0d5ab20
    "metadata": {},
    "source": [
     "## SageMaker Training Job\n",
@@ -290,11 +238,7 @@
   },
   {
    "cell_type": "markdown",
-<<<<<<< HEAD
-   "id": "29eed379",
-=======
    "id": "broad-discrimination",
->>>>>>> a0d5ab20
    "metadata": {},
    "source": [
     "### Training Setup"
@@ -303,11 +247,7 @@
   {
    "cell_type": "code",
    "execution_count": null,
-<<<<<<< HEAD
-   "id": "efa60d42",
-=======
    "id": "olive-andorra",
->>>>>>> a0d5ab20
    "metadata": {},
    "outputs": [],
    "source": [
@@ -331,11 +271,7 @@
   },
   {
    "cell_type": "markdown",
-<<<<<<< HEAD
-   "id": "de87131f",
-=======
    "id": "smaller-invitation",
->>>>>>> a0d5ab20
    "metadata": {},
    "source": [
     "### Training with Native PyTorch"
@@ -343,11 +279,7 @@
   },
   {
    "cell_type": "markdown",
-<<<<<<< HEAD
-   "id": "a8df36e4",
-=======
    "id": "insured-pepper",
->>>>>>> a0d5ab20
    "metadata": {},
    "source": [
     "The batch size below is the maximum batch we could fit into the memory of a `ml.p3.8xlarge` instance. If you change the model, instance type, sequence length, and other parameters, you need to do some experiments to find the largest batch size that will fit into GPU memory.\n",
@@ -360,11 +292,7 @@
   {
    "cell_type": "code",
    "execution_count": null,
-<<<<<<< HEAD
-   "id": "b493c414",
-=======
    "id": "moderate-cocktail",
->>>>>>> a0d5ab20
    "metadata": {},
    "outputs": [],
    "source": [
@@ -418,11 +346,7 @@
   },
   {
    "cell_type": "markdown",
-<<<<<<< HEAD
-   "id": "2f3d45df",
-=======
    "id": "technological-developer",
->>>>>>> a0d5ab20
    "metadata": {},
    "source": [
     "### Training with Optimized PyTorch"
@@ -430,11 +354,7 @@
   },
   {
    "cell_type": "markdown",
-<<<<<<< HEAD
-   "id": "e3c39da2",
-=======
    "id": "tired-lincoln",
->>>>>>> a0d5ab20
    "metadata": {},
    "source": [
     "Compilation through Training Compiler changes the memory footprint of the model. Most commonly, this manifests as a reduction in memory utilization and a consequent increase in the largest batch size that can fit on the GPU. Note that if you want to change the batch size, you must adjust the learning rate appropriately.\n",
@@ -447,11 +367,7 @@
   {
    "cell_type": "code",
    "execution_count": null,
-<<<<<<< HEAD
-   "id": "9ad20a12",
-=======
    "id": "charming-marker",
->>>>>>> a0d5ab20
    "metadata": {},
    "outputs": [],
    "source": [
@@ -461,11 +377,7 @@
   {
    "cell_type": "code",
    "execution_count": null,
-<<<<<<< HEAD
-   "id": "4eee2944",
-=======
    "id": "essential-graph",
->>>>>>> a0d5ab20
    "metadata": {},
    "outputs": [],
    "source": [
@@ -503,11 +415,7 @@
   },
   {
    "cell_type": "markdown",
-<<<<<<< HEAD
-   "id": "0920afa8",
-=======
    "id": "demonstrated-provider",
->>>>>>> a0d5ab20
    "metadata": {},
    "source": [
     "### Wait for training jobs to complete"
@@ -516,11 +424,7 @@
   {
    "cell_type": "code",
    "execution_count": null,
-<<<<<<< HEAD
-   "id": "6622440a",
-=======
    "id": "caring-prince",
->>>>>>> a0d5ab20
    "metadata": {},
    "outputs": [],
    "source": [
@@ -536,11 +440,7 @@
   },
   {
    "cell_type": "markdown",
-<<<<<<< HEAD
-   "id": "f0ba4500",
-=======
    "id": "effective-comfort",
->>>>>>> a0d5ab20
    "metadata": {},
    "source": [
     "## Analysis"
@@ -548,11 +448,7 @@
   },
   {
    "cell_type": "markdown",
-<<<<<<< HEAD
-   "id": "0a1ec152",
-=======
    "id": "professional-holder",
->>>>>>> a0d5ab20
    "metadata": {},
    "source": [
     "**Note:** If the estimator object is no longer available due to a kernel break or refresh, you need to directly use the training job name and manually attach the training job to a new HuggingFace estimator. For example:\n",
@@ -564,11 +460,7 @@
   },
   {
    "cell_type": "markdown",
-<<<<<<< HEAD
-   "id": "7286dcdd",
-=======
    "id": "editorial-strain",
->>>>>>> a0d5ab20
    "metadata": {},
    "source": [
     "### Load logs of the training job *with* SageMaker Training Compiler"
@@ -577,11 +469,7 @@
   {
    "cell_type": "code",
    "execution_count": null,
-<<<<<<< HEAD
-   "id": "7d9f2904",
-=======
    "id": "greek-culture",
->>>>>>> a0d5ab20
    "metadata": {},
    "outputs": [],
    "source": [
@@ -593,11 +481,7 @@
   },
   {
    "cell_type": "markdown",
-<<<<<<< HEAD
-   "id": "463986e5",
-=======
    "id": "brown-estimate",
->>>>>>> a0d5ab20
    "metadata": {},
    "source": [
     "### Load logs of the training job *without* SageMaker Training Compiler"
@@ -606,11 +490,7 @@
   {
    "cell_type": "code",
    "execution_count": null,
-<<<<<<< HEAD
-   "id": "5517f12c",
-=======
    "id": "graduate-stereo",
->>>>>>> a0d5ab20
    "metadata": {},
    "outputs": [],
    "source": [
@@ -622,11 +502,7 @@
   },
   {
    "cell_type": "markdown",
-<<<<<<< HEAD
-   "id": "7a84eefa",
-=======
    "id": "tough-drink",
->>>>>>> a0d5ab20
    "metadata": {},
    "source": [
     "### Create helper functions for analysis"
@@ -635,11 +511,7 @@
   {
    "cell_type": "code",
    "execution_count": null,
-<<<<<<< HEAD
-   "id": "7c904d03",
-=======
    "id": "blind-papua",
->>>>>>> a0d5ab20
    "metadata": {},
    "outputs": [],
    "source": [
@@ -680,11 +552,7 @@
   },
   {
    "cell_type": "markdown",
-<<<<<<< HEAD
-   "id": "4c08ca88",
-=======
    "id": "chemical-inquiry",
->>>>>>> a0d5ab20
    "metadata": {},
    "source": [
     "### Plot Optimized vs Native Training Throughput\n",
@@ -695,11 +563,7 @@
   {
    "cell_type": "code",
    "execution_count": null,
-<<<<<<< HEAD
-   "id": "8684ad9d",
-=======
    "id": "favorite-addition",
->>>>>>> a0d5ab20
    "metadata": {},
    "outputs": [],
    "source": [
@@ -718,11 +582,7 @@
   {
    "cell_type": "code",
    "execution_count": null,
-<<<<<<< HEAD
-   "id": "816479ac",
-=======
    "id": "absolute-burden",
->>>>>>> a0d5ab20
    "metadata": {},
    "outputs": [],
    "source": [
@@ -740,11 +600,7 @@
   },
   {
    "cell_type": "markdown",
-<<<<<<< HEAD
-   "id": "470d250f",
-=======
    "id": "preliminary-miracle",
->>>>>>> a0d5ab20
    "metadata": {},
    "source": [
     "### Convergence of Training Loss\n",
@@ -755,11 +611,7 @@
   {
    "cell_type": "code",
    "execution_count": null,
-<<<<<<< HEAD
-   "id": "c5c3572e",
-=======
    "id": "saved-telephone",
->>>>>>> a0d5ab20
    "metadata": {},
    "outputs": [],
    "source": [
@@ -778,11 +630,7 @@
   },
   {
    "cell_type": "markdown",
-<<<<<<< HEAD
-   "id": "6758ea46",
-=======
    "id": "sharp-interval",
->>>>>>> a0d5ab20
    "metadata": {},
    "source": [
     "### Training Stats\n",
@@ -793,11 +641,7 @@
   {
    "cell_type": "code",
    "execution_count": null,
-<<<<<<< HEAD
-   "id": "9a79ef58",
-=======
    "id": "rolled-message",
->>>>>>> a0d5ab20
    "metadata": {},
    "outputs": [],
    "source": [
@@ -809,11 +653,7 @@
   {
    "cell_type": "code",
    "execution_count": null,
-<<<<<<< HEAD
-   "id": "82b986f3",
-=======
    "id": "square-gibson",
->>>>>>> a0d5ab20
    "metadata": {},
    "outputs": [],
    "source": [
@@ -830,11 +670,7 @@
   },
   {
    "cell_type": "markdown",
-<<<<<<< HEAD
-   "id": "08f8490d",
-=======
    "id": "warming-absence",
->>>>>>> a0d5ab20
    "metadata": {},
    "source": [
     "### Total Billable Time\n",
@@ -845,11 +681,7 @@
   {
    "cell_type": "code",
    "execution_count": null,
-<<<<<<< HEAD
-   "id": "6796c6ce",
-=======
    "id": "parliamentary-strike",
->>>>>>> a0d5ab20
    "metadata": {},
    "outputs": [],
    "source": [
@@ -864,11 +696,7 @@
   {
    "cell_type": "code",
    "execution_count": null,
-<<<<<<< HEAD
-   "id": "d735d4b4",
-=======
    "id": "premium-falls",
->>>>>>> a0d5ab20
    "metadata": {},
    "outputs": [],
    "source": [
@@ -881,11 +709,7 @@
   {
    "cell_type": "code",
    "execution_count": null,
-<<<<<<< HEAD
-   "id": "f063b598",
-=======
    "id": "serious-criminal",
->>>>>>> a0d5ab20
    "metadata": {},
    "outputs": [],
    "source": [
@@ -895,11 +719,7 @@
   },
   {
    "cell_type": "markdown",
-<<<<<<< HEAD
-   "id": "8142c999",
-=======
    "id": "comprehensive-enzyme",
->>>>>>> a0d5ab20
    "metadata": {},
    "source": [
     "## Clean up\n",
@@ -910,11 +730,7 @@
   {
    "cell_type": "code",
    "execution_count": null,
-<<<<<<< HEAD
-   "id": "88dd13a9",
-=======
    "id": "written-latin",
->>>>>>> a0d5ab20
    "metadata": {},
    "outputs": [],
    "source": [
@@ -935,11 +751,7 @@
   },
   {
    "cell_type": "markdown",
-<<<<<<< HEAD
    "id": "ab9a65f8",
-=======
-   "id": "developing-finger",
->>>>>>> a0d5ab20
    "metadata": {},
    "source": [
     "Also, to find instructions on cleaning up resources, see [Clean Up](https://docs.aws.amazon.com/sagemaker/latest/dg/ex1-cleanup.html) in the *Amazon SageMaker Developer Guide*."
